--- conflicted
+++ resolved
@@ -227,6 +227,7 @@
                 'responder.dispatches.models.Dispatch',
                 'aggregator.invoices.models.Invoice',
                 'ambassador.stamps.models.Stamp',
+                'aggregator.streams.models.Stream',
             ),
         ))
 
@@ -296,16 +297,7 @@
             _('Recent Actions'),
             column=3,
             collapsible=False,
-<<<<<<< HEAD
-            models=(
-                'responder.dispatches.models.Dispatch',
-                'aggregator.invoices.models.Invoice',
-                'ambassador.stamps.models.Stamp',
-                'aggregator.streams.models.Stream',
-            ),
-=======
             limit=3,
->>>>>>> cc9483af
         ))
 
         self.children.append(modules.LinkList(
