# -*- coding: utf-8 -*-
# Copyright 2017 Dunbar Security Solutions, Inc.
#
# This file is part of Cyphon Engine.
#
# Cyphon Engine is free software: you can redistribute it and/or modify
# it under the terms of the GNU General Public License as published by
# the Free Software Foundation, version 3 of the License.
#
# Cyphon Engine is distributed in the hope that it will be useful,
# but WITHOUT ANY WARRANTY; without even the implied warranty of
# MERCHANTABILITY or FITNESS FOR A PARTICULAR PURPOSE. See the
# GNU General Public License for more details.
#
# You should have received a copy of the GNU General Public License
# along with Cyphon Engine. If not, see <http://www.gnu.org/licenses/>.
"""
[`source`_]


.. _source: ../_modules/cyphon/settings/conf.html

"""

# standard library
import io
import os
import sys

import boto3
import botocore.exceptions
from django.core.management.utils import get_random_secret_key
from ec2_metadata import ec2_metadata
import requests


# Determine if the application is running in an AWS EC2 instance.
ON_EC2 = False
if os.path.exists('/sys/hypervisor/uuid'):
    with io.open('/sys/hypervisor/uuid', 'r') as f:
        if f.read().startswith('ec2'):
            try:
                ON_EC2 = bool(ec2_metadata.instance_id)
            except requests.Timeout:
                pass


def get_ssm_param(name, decrypt=True):
    """Fetches a configuration parameter from EC2 Systems Manager (SSM)."""
    client = boto3.client('ssm')
    try:
        response = client.get_parameter(Name=name, WithDecryption=decrypt)
        return response['Parameter']['Value']
    except KeyError:
        return None
    except botocore.exceptions.ClientError as e:
        if e.response['Error']['Code'] == 'ParameterNotFound':
            return None
        raise


def get_param(name, default=None, envvar=None, decrypt_ssm=True,
              prefix='cyphon.'):
    """Fetches a configuration parameter from SSM or the environment."""
    if ON_EC2:
        if prefix:
            name = prefix + name
        value = get_ssm_param(name, decrypt_ssm)
        if value is not None:
            return value
    if envvar is None:
        envvar = name.upper()[len(prefix):]
    return os.getenv(envvar, default)


SECRET_KEY = get_param('secret_key', get_random_secret_key())

HOST_SETTINGS = {
    'ALLOWED_HOSTS': [addr.strip() for addr in os.getenv(
        'ALLOWED_HOSTS', 'localhost').split(',')],
    'CORS_ORIGIN_WHITELIST': [addr.strip() for addr in os.getenv(
        'CORS_ORIGIN_WHITELIST', 'localhost:8000').split(',')],
}

if ON_EC2:
    HOST_SETTINGS['ALLOWED_HOSTS'].append(ec2_metadata.private_ipv4)

TEST = 'test' in sys.argv

FUNCTIONAL_TESTS = {
    'ENABLED': os.getenv('FUNCTIONAL_TESTS_ENABLED', False),
    'DRIVER': os.getenv('FUNCTIONAL_TESTS_DRIVER', 'LOCALHOST'),  # 'DOCKER', 'SAUCELABS'
    'HOST': os.getenv('FUNCTIONAL_TESTS_HOST', 'localhost'),
    'PORT': os.getenv('FUNCTIONAL_TESTS_PORT', '4444'),
    'PLATFORM': os.getenv('FUNCTIONAL_TESTS_PLATFORM', 'ANY'),
    'BROWSER': os.getenv('FUNCTIONAL_TESTS_BROWSER', 'chrome'),
    'VERSION': os.getenv('FUNCTIONAL_TESTS_VERSION', ''),
}

PAGE_SIZE = 10

PROJ_DIR = os.path.dirname(os.path.dirname(os.path.dirname(__file__)))
HOME_DIR = os.path.dirname(PROJ_DIR)
KEYS_DIR = os.path.join(HOME_DIR, 'keys')

ALERTS = {
    'ALERT_URL': '/#/alerts?alertDetail=',
}

APPUSERS = {
    'CUSTOM_FILTER_BACKENDS': []
}

CODEBOOKS = {
    'CODENAME_PREFIX': '**',  # prefix for displayed CodeNames
    'CODENAME_SUFFIX': '**',  # suffix for displayed CodeNames
}

CYCLOPS = {
    'ENABLED': True,
    'VERSION': '0.4.1',
    'CDN_FORMAT': 'https://cdn.rawgit.com/dunbarcyber/cyclops/{0}/dist/cyclops.{1}',
    'MAPBOX_ACCESS_TOKEN': '',
    'LOCAL_ASSETS_ENABLED': False,
    'LOCAL_ASSETS_PATH': os.path.abspath(os.path.join(PROJ_DIR, '../../cyclops/dist')),
    'LOCAL_FOLDER_NAME': 'cyclops',
    'LOCAL_CSS_FILENAME': 'cyclops.css',
    'LOCAL_JS_FILENAME': 'cyclops.js',
}

DATASIFTER = {
    'DEFAULT_MUNGER': 'default',
    'DEFAULT_MUNGER_ENABLED': True,
}

DISTILLERIES = {

    # dictionary key for recording the date record was saved
    'DATE_KEY': '_saved_date',

    # dictionary key for saving the primary key of the distillery associated with a
    # distilled document
    'DISTILLERY_KEY': '_distillery',

    # dictionary key for saving fields relating to the location of the raw data on
    # which the distilled data is based
    'RAW_DATA_KEY': '_raw_data',

    # dictionary key for adding a label to a document
    'LABEL_KEY':  '_metadata',

    # dictionary key for saving the name of the backend where the raw data is stored
    'BACKEND_KEY': 'backend',

    # dictionary key for saving the name of the database where the raw data is stored
    'WAREHOUSE_KEY': 'database',

    # dictionary key for saving the name of the collection where the raw data is stored
    'COLLECTION_KEY': 'collection',

    # dictionary key for saving the document id for the raw data
    'DOC_ID_KEY': 'doc_id',

    # dictionary key for saving the name of the platform associated with a document
    'PLATFORM_KEY': '_platform',

}

ELASTICSEARCH = {
    'HOSTS': ['{0}:{1}'.format(get_param('elasticsearch_host', 'elasticsearch'),
                               get_param('elasticsearch_port', '9200'))],
    'TIMEOUT': 30,
}

EMAIL = {
    'DEFAULT_FROM': 'webmaster@localhost',
<<<<<<< HEAD
    'NAME': 'Cyphon',
    'HOST': get_param('email_host', 'smtp.gmail.com'),
    'HOST_USER': get_param('email_user', 'user') + '@',
    'HOST_PASSWORD': get_param('email_password', ''),
    'PORT': int(get_param('email_port', '587')),
=======
    'HOST': 'localhost',
    'HOST_USER': '',
    'HOST_PASSWORD': '',
    'PORT': 587,
>>>>>>> d37b3ee0
    'SUBJECT_PREFIX': '[Cyphon] ',
    'USE_TLS': get_param('email_use_tls', 'true').lower() in ('true', '1'),
}

GEOIP = {
    'GEOIP_PATH': os.getenv('GEOIP_PATH', '/usr/share/GeoIP/'),
    'CITY_DB': 'GeoLite2-City.mmdb',
}

JIRA = {
    'SERVER': get_param('jira_host'),
    'PROJECT_KEY': get_param('jira_project_key'),
    'ISSUE_TYPE': get_param('jira_issue_type'),
    'CUSTOM_FIELDS': {},                           # custom fields
    'PRIORITIES': {
        'CRITICAL': 'Critical',
        'HIGH': 'High',
        'MEDIUM': 'Medium',
        'LOW': 'Low',
        'INFO': 'Low'
    },
    'DEFAULT_PRIORITY': 'Medium',
    'STYLE_PARAMS': {
        'title': 'Cyphon Alert',
        'titleBGColor': '#dcdcdc',
        'bgColor': '#f5f5f5',
    },
    'INCLUDE_FULL_DESCRIPTION': False,
    'INCLUDE_EMPTY_FIELDS': False,
    'INCLUDE_ALERT_COMMENTS': False,
    'INCLUDE_ALERT_LINK': True,
    'COMMENT_VISIBILITY': {
        'type': 'role',
        'value': ''                     # JIRA role
    },
}

LOGSIFTER = {
    'DEFAULT_MUNGER': 'default',
    'DEFAULT_MUNGER_ENABLED': True,
}

MAILSIFTER = {
    'DEFAULT_MUNGER': 'default',
    'DEFAULT_MUNGER_ENABLED': True,
    'MAIL_COLLECTION': 'postgresql.django_cyphon.django_mailbox_message',
    'EMAIL_CONTENT_PREFERENCES': ('text/plain', 'text/html'),
    'ALLOWED_EMAIL_ATTACHMENTS': ('text/plain', 'application/pdf', 'image/jpeg', 'image/png'),
    'ALLOWED_FILE_EXTENSIONS': ('.txt', '.pdf', '.jpeg', '.jpg', '.png'),
    'ATTACHMENTS_FOLDER': 'attachments/%Y/%m/%d/',
}

MONGODB = {
    'HOST': '{0}:{1}'.format(
        get_param('mongodb_host', 'mongo'),  # e.g., 'localhost'
        get_param('mongodb_port', '27017')),
    'TIMEOUT': 20,
}

NOTIFICATIONS = {
    'PUSH_NOTIFICATION_KEY': '',
    'GCM_SENDER_ID': '',
    'IGNORED_ALERT_LEVELS': ['INFO'],
}

POSTGRES = {
    'NAME': get_param('postgres_db', 'postgres'),
    'USER': get_param('postgres_username', 'postgres'),
    'PASSWORD': get_param('postgres_password', 'postgres'),
    'HOST': get_param('postgres_host', 'postgres'),  # e.g., 'localhost'
    'PORT': get_param('postgres_port', '5432'),
}

PRIVATE_FIELDS = [
    DISTILLERIES['DISTILLERY_KEY'],
    DISTILLERIES['RAW_DATA_KEY'],
    DISTILLERIES['DATE_KEY'],
]

RABBITMQ = {
    'HOST': get_param('rabbitmq_default_host', 'rabbit'),
    'VHOST': get_param('rabbitmq_default_vhost', 'cyphon'),
    'USERNAME': get_param('rabbitmq_default_user', 'guest'),
    'PASSWORD': get_param('rabbitmq_default_pass', 'guest'),
    'EXCHANGE': get_param('rabbitmq_exchange', 'cyphon'),
    'EXCHANGE_TYPE': get_param('rabbitmq_exchange_type', 'direct'),
    'DURABLE': True,
}

SAUCELABS = {
    'USERNAME': get_param('sauce_username'),
    'ACCESS_KEY': get_param('sauce_access_key'),
}

TEASERS = {
    'CHAR_LIMIT': 1000  # Character limit for teaser fields
}

#: Twitter authentication credentials for use in tests
TWITTER = {
    'KEY': get_param('twitter_key'),
    'SECRET': get_param('twitter_secret'),
    'ACCESS_TOKEN': get_param('twitter_access_token'),
    'ACCESS_TOKEN_SECRET': get_param('twitter_access_token_secret'),
}

WAREHOUSES = {
    'DEFAULT_STORAGE_ENGINE': 'elasticsearch'
}<|MERGE_RESOLUTION|>--- conflicted
+++ resolved
@@ -174,18 +174,10 @@
 
 EMAIL = {
     'DEFAULT_FROM': 'webmaster@localhost',
-<<<<<<< HEAD
-    'NAME': 'Cyphon',
     'HOST': get_param('email_host', 'smtp.gmail.com'),
     'HOST_USER': get_param('email_user', 'user') + '@',
     'HOST_PASSWORD': get_param('email_password', ''),
     'PORT': int(get_param('email_port', '587')),
-=======
-    'HOST': 'localhost',
-    'HOST_USER': '',
-    'HOST_PASSWORD': '',
-    'PORT': 587,
->>>>>>> d37b3ee0
     'SUBJECT_PREFIX': '[Cyphon] ',
     'USE_TLS': get_param('email_use_tls', 'true').lower() in ('true', '1'),
 }
