# -*- coding: utf-8 -*-
# Copyright 2017 Dunbar Security Solutions, Inc.
#
# This file is part of Cyphon Engine.
#
# Cyphon Engine is free software: you can redistribute it and/or modify
# it under the terms of the GNU General Public License as published by
# the Free Software Foundation, version 3 of the License.
#
# Cyphon Engine is distributed in the hope that it will be useful,
# but WITHOUT ANY WARRANTY; without even the implied warranty of
# MERCHANTABILITY or FITNESS FOR A PARTICULAR PURPOSE. See the
# GNU General Public License for more details.
#
# You should have received a copy of the GNU General Public License
# along with Cyphon Engine. If not, see <http://www.gnu.org/licenses/>.
"""

"""

# third party
from constance import config
from django.conf import settings
from django.contrib.auth.decorators import login_required
from django.http import JsonResponse
from django.shortcuts import render

# local
from .conf import CYCLOPS_JS_URL, CYCLOPS_CSS_URL, CYCLOPS_VERSION


@login_required(login_url='/login/')
def application(request):
    """Return an HTML template for Cyclops.

    Returns an HTML template for Cyclops with the necessary variables and
    resources to make it run.

    Parameters
    ----------
    request : :class:`~django.http.HttpRequest`

    Returns
    -------
    :class:`~django.http.HttpResponse`

    """
    css_file = '{0}/{1}'.format(
        settings.CYCLOPS['LOCAL_FOLDER_NAME'],
        settings.CYCLOPS['LOCAL_CSS_FILENAME'],
    )
    js_file = '{0}/{1}'.format(
        settings.CYCLOPS['LOCAL_FOLDER_NAME'],
        settings.CYCLOPS['LOCAL_JS_FILENAME'],
    )

    return render(request, 'cyclops/app.html', {
        'notifications_enabled': config.PUSH_NOTIFICATIONS_ENABLED,
        'mapbox_access_token': settings.CYCLOPS['MAPBOX_ACCESS_TOKEN'],
        'local_assets_enabled': settings.CYCLOPS['LOCAL_ASSETS_ENABLED'],
        'cyclops_version': CYCLOPS_VERSION,
        'css_file': css_file,
        'js_file': js_file,
<<<<<<< HEAD
        'css_url': css_url,
        'js_url': js_url,
        'cyphon_version': request.cyphon_version,
=======
        'css_url': CYCLOPS_CSS_URL,
        'js_url': CYCLOPS_JS_URL,
>>>>>>> 370432ea
    })


def manifest(request):
    """Return the manifest.json necessary for push notifications.

    Parameters
    ----------
    request : :class:`~django.http.HttpRequest`

    Returns
    -------
    :class:`~django.http.JsonResponse`

    """
    return JsonResponse({
        'gcm_sender_id': settings.NOTIFICATIONS['GCM_SENDER_ID'],
        'manifest_version': 2,
        'name': 'Cyphon Push Notifications',
        'version': '0.2',
    })<|MERGE_RESOLUTION|>--- conflicted
+++ resolved
@@ -61,14 +61,9 @@
         'cyclops_version': CYCLOPS_VERSION,
         'css_file': css_file,
         'js_file': js_file,
-<<<<<<< HEAD
-        'css_url': css_url,
-        'js_url': js_url,
         'cyphon_version': request.cyphon_version,
-=======
         'css_url': CYCLOPS_CSS_URL,
         'js_url': CYCLOPS_JS_URL,
->>>>>>> 370432ea
     })
 
 
